--- conflicted
+++ resolved
@@ -121,11 +121,7 @@
         # liboqs requires quite a lot of stack memory, thus we adjust
         # the default stack size picked for new threads (which is used
         # by `cargo test`) to be _big enough_. Setting it to 8 MiB
-<<<<<<< HEAD
-      - run: RUST_MIN_STACK=8388608 cargo test --workspace --features integration_test
-=======
       - run: RUST_MIN_STACK=8388608 cargo test --workspace --all-features
->>>>>>> 13a853ff
 
   cargo-test-nix-devshell-x86_64-linux:
     runs-on:
