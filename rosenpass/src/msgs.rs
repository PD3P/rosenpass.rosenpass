--- conflicted
+++ resolved
@@ -7,62 +7,41 @@
 //! to the concept of lenses in function programming; more on that here:
 //! [https://sinusoid.es/misc/lager/lenses.pdf](https://sinusoid.es/misc/lager/lenses.pdf)
 //! To achieve this we utilize the zerocopy library.
+//!
+use std::mem::size_of;
+use zerocopy::{AsBytes, FromBytes, FromZeroes};
 
 use super::RosenpassError;
 use rosenpass_cipher_traits::Kem;
 use rosenpass_ciphers::kem::{EphemeralKem, StaticKem};
 use rosenpass_ciphers::{aead, xaead, KEY_LEN};
-<<<<<<< HEAD
-use rosenpass_lenses::{lense, LenseView};
 pub const MSG_SIZE_LEN: usize = 1;
 pub const RESERVED_LEN: usize = 3;
 pub const MAC_SIZE: usize = 16;
 pub const COOKIE_SIZE: usize = 16;
 pub const SID_LEN: usize = 4;
 
-// Macro magic ////////////////////////////////////////////////////////////////
-=======
-use std::mem::size_of;
-use zerocopy::{AsBytes, FromBytes, FromZeroes};
->>>>>>> 13a853ff
-
 #[repr(packed)]
 #[derive(AsBytes, FromBytes, FromZeroes)]
 pub struct Envelope<M: AsBytes + FromBytes> {
     /// [MsgType] of this message
-<<<<<<< HEAD
-    msg_type: MSG_SIZE_LEN,
-    /// Reserved for future use
-    reserved: RESERVED_LEN,
-=======
     pub msg_type: u8,
     /// Reserved for future use
     pub reserved: [u8; 3],
->>>>>>> 13a853ff
     /// The actual Paylod
     pub payload: M,
     /// Message Authentication Code (mac) over all bytes until (exclusive)
     /// `mac` itself
-<<<<<<< HEAD
-    mac: MAC_SIZE,
-    /// Cookie value
-    cookie: COOKIE_SIZE
-=======
     pub mac: [u8; 16],
     /// Currently unused, TODO: do something with this
     pub cookie: [u8; 16],
->>>>>>> 13a853ff
 }
 
 #[repr(packed)]
 #[derive(AsBytes, FromBytes, FromZeroes)]
 pub struct InitHello {
     /// Randomly generated connection id
-<<<<<<< HEAD
-    sidi: SID_LEN,
-=======
     pub sidi: [u8; 4],
->>>>>>> 13a853ff
     /// Kyber 512 Ephemeral Public Key
     pub epki: [u8; EphemeralKem::PK_LEN],
     /// Classic McEliece Ciphertext
@@ -77,15 +56,9 @@
 #[derive(AsBytes, FromBytes, FromZeroes)]
 pub struct RespHello {
     /// Randomly generated connection id
-<<<<<<< HEAD
-    sidr: SID_LEN,
-    /// Copied from InitHello
-    sidi: SID_LEN,
-=======
     pub sidr: [u8; 4],
     /// Copied from InitHello
     pub sidi: [u8; 4],
->>>>>>> 13a853ff
     /// Kyber 512 Ephemeral Ciphertext
     pub ecti: [u8; EphemeralKem::CT_LEN],
     /// Classic McEliece Ciphertext
@@ -100,15 +73,9 @@
 #[derive(AsBytes, FromBytes, FromZeroes)]
 pub struct InitConf {
     /// Copied from InitHello
-<<<<<<< HEAD
-    sidi: SID_LEN,
-    /// Copied from RespHello
-    sidr: SID_LEN,
-=======
     pub sidi: [u8; 4],
     /// Copied from RespHello
     pub sidr: [u8; 4],
->>>>>>> 13a853ff
     /// Responders handshake state in encrypted form
     pub biscuit: [u8; BISCUIT_CT_LEN],
     /// Empty encrypted message (just an auth tag)
@@ -119,11 +86,7 @@
 #[derive(AsBytes, FromBytes, FromZeroes)]
 pub struct EmptyData {
     /// Copied from RespHello
-<<<<<<< HEAD
-    sid: SID_LEN,
-=======
     pub sid: [u8; 4],
->>>>>>> 13a853ff
     /// Nonce
     pub ctr: [u8; 8],
     /// Empty encrypted message (just an auth tag)
@@ -147,26 +110,26 @@
     pub dummy: [u8; 4],
 }
 
-<<<<<<< HEAD
-lense! { CookieReply :=
+#[repr(packed)]
+#[derive(AsBytes, FromBytes, FromZeroes)]
+pub struct CookieReplyInner {
     /// [MsgType] of this message
-    msg_type: MSG_SIZE_LEN,
+    pub msg_type: u8,
     /// Reserved for future use
-    reserved: RESERVED_LEN,
+    pub reserved: [u8; 3],
     /// Session ID of the sender (initiator)
-    sid: SID_LEN,
+    pub sid: [u8; 4],
     /// Nonce
-    nonce: xaead::NONCE_LEN,
+    pub nonce: [u8; xaead::NONCE_LEN],
     /// Encrypted cookie with authenticated initiator `mac`
-    cookie_encrypted: MAC_SIZE + xaead::TAG_LEN,
-    /// Padding (make it same size as InitHello)
-    padding:  (MSG_SIZE_LEN + RESERVED_LEN + SID_LEN + EphemeralKem::PK_LEN + StaticKem::CT_LEN + aead::TAG_LEN + aead::TAG_LEN + 32 +  MAC_SIZE + MAC_SIZE) - (MSG_SIZE_LEN + RESERVED_LEN + SID_LEN + xaead::NONCE_LEN + MAC_SIZE + xaead::TAG_LEN)
-=======
+    pub cookie_encrypted: [u8; MAC_SIZE + xaead::TAG_LEN],
+}
+
 #[repr(packed)]
 #[derive(AsBytes, FromBytes, FromZeroes)]
 pub struct CookieReply {
-    pub dummy: [u8; 4],
->>>>>>> 13a853ff
+    pub inner: CookieReplyInner,
+    pub padding: [u8; size_of::<Envelope<InitHello>>() - size_of::<CookieReplyInner>()]
 }
 
 // Traits /////////////////////////////////////////////////////////////////////
